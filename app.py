from fastapi import FastAPI, UploadFile, File, HTTPException, BackgroundTasks, WebSocket, WebSocketDisconnect
from fastapi.responses import JSONResponse, FileResponse, Response
from fastapi.staticfiles import StaticFiles
from fastapi.templating import Jinja2Templates
from pydantic import BaseModel
from pathlib import Path
from typing import List, Optional, Tuple, Dict, Any, Union
import atexit
import os
import logging
from datetime import datetime, time
from modules.connection import connection_manager
from modules.core import pattern_manager
from modules.core.pattern_manager import parse_theta_rho_file, THETA_RHO_DIR
from modules.core import playlist_manager
from modules.update import update_manager
from modules.core.state import state
from modules import mqtt
import signal
import sys
import asyncio
from contextlib import asynccontextmanager
from modules.led.led_controller import LEDController, effect_idle
import math
from modules.core.cache_manager import generate_all_image_previews, get_cache_path, generate_image_preview

# Configure logging
logging.basicConfig(
    level=logging.INFO,
    format='%(asctime)s - %(name)s:%(lineno)d - %(levelname)s - %(message)s',
    handlers=[
        logging.StreamHandler(),
    ]
)

logger = logging.getLogger(__name__)

@asynccontextmanager
async def lifespan(app: FastAPI):
    # Startup
    logger.info("Starting Dune Weaver application...")
    # Register signal handlers
    signal.signal(signal.SIGINT, signal_handler)
    signal.signal(signal.SIGTERM, signal_handler)

    try:
        connection_manager.connect_device()
    except Exception as e:
        logger.warning(f"Failed to auto-connect to serial port: {str(e)}")

    try:
        mqtt_handler = mqtt.init_mqtt()
    except Exception as e:
        logger.warning(f"Failed to initialize MQTT: {str(e)}")
    
    # Generate image previews for all patterns
    try:
        logger.info("Starting image cache generation...")
        await generate_all_image_previews()
    except Exception as e:
        logger.warning(f"Failed to generate image cache: {str(e)}")

    yield  # This separates startup from shutdown code


app = FastAPI(lifespan=lifespan)
templates = Jinja2Templates(directory="templates")
SVG_CACHE_DIR = os.path.dirname(get_cache_path("placeholder.thr"))
app.mount("/static", StaticFiles(directory="static"), name="static")
# serve that directory at /svg_cache/*
app.mount(
    "/svg_cache",
    StaticFiles(directory=SVG_CACHE_DIR),
    name="svg_cache",
)
# Pydantic models for request/response validation
class ConnectRequest(BaseModel):
    port: Optional[str] = None

class CoordinateRequest(BaseModel):
    theta: float
    rho: float
class PlaylistItem(BaseModel):
    pattern: str
    preset: int
class PlaylistRequest(BaseModel):
    playlist_name: str
    files: List[PlaylistItem] = []
    pause_time: float = 0
    clear_pattern: Optional[str] = None
    run_mode: str = "single"
    shuffle: bool = False

class PlaylistRunRequest(BaseModel):
    playlist_name: str
    pause_time: Optional[float] = 0
    clear_pattern: Optional[str] = None
    run_mode: Optional[str] = "single"
    shuffle: Optional[bool] = False
    start_time: Optional[str] = None
    end_time: Optional[str] = None

class SpeedRequest(BaseModel):
    speed: float

class WLEDRequest(BaseModel):
    wled_ip: Optional[str] = None

class DeletePlaylistRequest(BaseModel):
    playlist_name: str

# Store active WebSocket connections
active_status_connections = set()

@app.websocket("/ws/status")
async def websocket_status_endpoint(websocket: WebSocket):
    await websocket.accept()
    active_status_connections.add(websocket)
    try:
        while True:
            status = pattern_manager.get_status()
            try:
                await websocket.send_json({
                    "type": "status_update",
                    "data": status
                })
            except RuntimeError as e:
                if "close message has been sent" in str(e):
                    break
                raise
            await asyncio.sleep(1)
    except WebSocketDisconnect:
        pass
    finally:
        active_status_connections.discard(websocket)
        try:
            await websocket.close()
        except RuntimeError:
            pass

async def broadcast_status_update(status: dict):
    """Broadcast status update to all connected clients."""
    disconnected = set()
    for websocket in active_status_connections:
        try:
            await websocket.send_json({
                "type": "status_update",
                "data": status
            })
        except WebSocketDisconnect:
            disconnected.add(websocket)
        except RuntimeError:
            disconnected.add(websocket)

    active_status_connections.difference_update(disconnected)

# FastAPI routes
@app.get("/")
async def index():
    return templates.TemplateResponse("index.html", {"request": {}})

@app.get("/list_serial_ports")
async def list_ports():
    logger.debug("Listing available serial ports")
    return connection_manager.list_serial_ports()

@app.post("/connect")
async def connect(request: ConnectRequest):
    if not request.port:
        state.conn = connection_manager.WebSocketConnection('ws://fluidnc.local:81')
        connection_manager.device_init()
        logger.info('Successfully connected to websocket ws://fluidnc.local:81')
        return {"success": True}

    try:
        state.conn = connection_manager.SerialConnection(request.port)
        connection_manager.device_init()
        logger.info(f'Successfully connected to serial port {request.port}')
        return {"success": True}
    except Exception as e:
        logger.error(f'Failed to connect to serial port {request.port}: {str(e)}')
        raise HTTPException(status_code=500, detail=str(e))

@app.post("/disconnect")
async def disconnect():
    try:
        state.conn.close()
        logger.info('Successfully disconnected from serial port')
        return {"success": True}
    except Exception as e:
        logger.error(f'Failed to disconnect serial: {str(e)}')
        raise HTTPException(status_code=500, detail=str(e))

@app.post("/restart_connection")
async def restart(request: ConnectRequest):
    if not request.port:
        logger.warning("Restart serial request received without port")
        raise HTTPException(status_code=400, detail="No port provided")

    try:
        logger.info(f"Restarting connection on port {request.port}")
        connection_manager.restart_connection()
        return {"success": True}
    except Exception as e:
        logger.error(f"Failed to restart serial on port {request.port}: {str(e)}")
        raise HTTPException(status_code=500, detail=str(e))

@app.get("/list_theta_rho_files")
async def list_theta_rho_files():
    files = pattern_manager.list_theta_rho_files()
    result = []
    for name in sorted(files):
<<<<<<< HEAD
        # get the cache filename
        cache_path = get_cache_path(name)
        svg_fname = os.path.basename(cache_path)
        # build the URL
        thumb_url = f"/svg_cache/{svg_fname}"
=======
        # if it's a custom pattern (i.e. contains a slash), swap '/' → '--'
        safe_name = name
        if "/" in name:
            safe_name = name.replace("/", "--")

        thumb_url = f"/preview/{safe_name}"
>>>>>>> 6e7cde59
        result.append({
            "name": name,
            "thumb": thumb_url
        })
<<<<<<< HEAD
    logger.info(f"Returning {len(result)} patterns with SVG thumbs")
    return result
=======

    logger.info(f"Returning {len(result)} patterns with SVG thumbs")
    return result

>>>>>>> 6e7cde59

@app.post("/upload_theta_rho")
async def upload_theta_rho(file: UploadFile = File(...)):
    """Upload a theta-rho file."""
    try:
        # Save the file
        # Ensure custom_patterns directory exists
        custom_patterns_dir = os.path.join(pattern_manager.THETA_RHO_DIR, "custom_patterns")
        os.makedirs(custom_patterns_dir, exist_ok=True)
        
        file_path_in_patterns_dir = os.path.join("custom_patterns", file.filename)
        full_file_path = os.path.join(pattern_manager.THETA_RHO_DIR, file_path_in_patterns_dir)
        
        with open(full_file_path, "wb") as f:
            f.write(await file.read())
        
        # Generate image preview for the new file
        await generate_image_preview(file_path_in_patterns_dir)
        
        return {"success": True, "message": f"File {file.filename} uploaded successfully"}
    except Exception as e:
        logger.error(f"Error uploading file: {str(e)}")
        raise HTTPException(status_code=500, detail=str(e))

class ThetaRhoRequest(BaseModel):
    file_name: str
    pre_execution: Optional[str] = "none"
    preset_id: Optional[int] = 2
@app.post("/run_theta_rho")
async def run_theta_rho(request: ThetaRhoRequest, background_tasks: BackgroundTasks):
    if not request.file_name:
        logger.warning('Run theta-rho request received without file name')
        raise HTTPException(status_code=400, detail="No file name provided")

    file_path = None
    if 'clear' in request.file_name:
        logger.info(f'Clear pattern file: {request.file_name.split(".")[0]}')
        file_path = pattern_manager.get_clear_pattern_file(request.file_name.split('.')[0])
        logger.info(f'Clear pattern file: {file_path}')
    if not file_path:
        file_path = os.path.join(pattern_manager.THETA_RHO_DIR, request.file_name)
    if not os.path.exists(file_path):
        logger.error(f'Theta-rho file not found: {file_path}')
        raise HTTPException(status_code=404, detail="File not found")

    try:
        logger.info(f'file - {[(file_path,request.preset_id)]}')
        if not (state.conn.is_connected() if state.conn else False):
            logger.warning("Attempted to run a pattern without a connection")
            raise HTTPException(status_code=400, detail="Connection not established")

        if pattern_manager.pattern_lock.locked():
            logger.warning("Attempted to run a pattern while another is already running")
            raise HTTPException(status_code=409, detail="Another pattern is already running")
<<<<<<< HEAD
            
        files_to_run = [(file_path,request.preset_id)]
=======

        files_to_run = [file_path]
>>>>>>> 6e7cde59
        logger.info(f'Running theta-rho file: {request.file_name} with pre_execution={request.pre_execution}')

        # Only include clear_pattern if it's not "none"
        kwargs = {}
        if request.pre_execution != "none":
            kwargs['clear_pattern'] = request.pre_execution

        # Pass arguments properly
        background_tasks.add_task(
            pattern_manager.run_theta_rho_files,
            files_to_run,  # First positional argument
            **kwargs  # Spread keyword arguments
        )
        return {"success": True}
    except Exception as e:
        logger.error(f'Failed to run theta-rho file {request.file_name}: {str(e)}')
        raise HTTPException(status_code=500, detail=str(e))

@app.post("/stop_execution")
async def stop_execution():
    if not (state.conn.is_connected() if state.conn else False):
        logger.warning("Attempted to stop without a connection")
        raise HTTPException(status_code=400, detail="Connection not established")
    pattern_manager.stop_actions()
    return {"success": True}

@app.post("/send_home")
async def send_home():
    try:
        if not (state.conn.is_connected() if state.conn else False):
            logger.warning("Attempted to move to home without a connection")
            raise HTTPException(status_code=400, detail="Connection not established")
        connection_manager.home()
        return {"success": True}
    except Exception as e:
        logger.error(f"Failed to send home command: {str(e)}")
        raise HTTPException(status_code=500, detail=str(e))

@app.post("/run_theta_rho_file/{file_name}")
async def run_specific_theta_rho_file(file_name: str):
    file_path = os.path.join(pattern_manager.THETA_RHO_DIR, file_name)
    if not os.path.exists(file_path):
        raise HTTPException(status_code=404, detail="File not found")

    if not (state.conn.is_connected() if state.conn else False):
        logger.warning("Attempted to run a pattern without a connection")
        raise HTTPException(status_code=400, detail="Connection not established")

    pattern_manager.run_theta_rho_file(file_path)
    return {"success": True}

class DeleteFileRequest(BaseModel):
    file_name: str

@app.post("/delete_theta_rho_file")
async def delete_theta_rho_file(request: DeleteFileRequest):
    if not request.file_name:
        logger.warning("Delete theta-rho file request received without filename")
        raise HTTPException(status_code=400, detail="No file name provided")

    file_path = os.path.join(pattern_manager.THETA_RHO_DIR, request.file_name)
    if not os.path.exists(file_path):
        logger.error(f"Attempted to delete non-existent file: {file_path}")
        raise HTTPException(status_code=404, detail="File not found")

    try:
        os.remove(file_path)
        logger.info(f"Successfully deleted theta-rho file: {request.file_name}")
        return {"success": True}
    except Exception as e:
        logger.error(f"Failed to delete theta-rho file {request.file_name}: {str(e)}")
        raise HTTPException(status_code=500, detail=str(e))

@app.post("/move_to_center")
async def move_to_center():
    try:
        if not (state.conn.is_connected() if state.conn else False):
            logger.warning("Attempted to move to center without a connection")
            raise HTTPException(status_code=400, detail="Connection not established")

        logger.info("Moving device to center position")
        pattern_manager.reset_theta()
        pattern_manager.move_polar(0, 0)
        return {"success": True}
    except Exception as e:
        logger.error(f"Failed to move to center: {str(e)}")
        raise HTTPException(status_code=500, detail=str(e))

@app.post("/move_to_perimeter")
async def move_to_perimeter():
    try:
        if not (state.conn.is_connected() if state.conn else False):
            logger.warning("Attempted to move to perimeter without a connection")
            raise HTTPException(status_code=400, detail="Connection not established")
        pattern_manager.reset_theta()
        pattern_manager.move_polar(0, 1)
        return {"success": True}
    except Exception as e:
        logger.error(f"Failed to move to perimeter: {str(e)}")
        raise HTTPException(status_code=500, detail=str(e))

@app.post("/preview_thr")
async def preview_thr(request: DeleteFileRequest):
    if not request.file_name:
        logger.warning("Preview theta-rho request received without filename")
        raise HTTPException(status_code=400, detail="No file name provided")

    # Construct the full path to the pattern file to check existence
    pattern_file_path = os.path.join(pattern_manager.THETA_RHO_DIR, request.file_name)
    if not os.path.exists(pattern_file_path):
        logger.error(f"Attempted to preview non-existent pattern file: {pattern_file_path}")
        raise HTTPException(status_code=404, detail="Pattern file not found")

    try:
        cache_path = get_cache_path(request.file_name)
        
        if not os.path.exists(cache_path):
            logger.info(f"Cache miss for {request.file_name}. Generating preview...")
            # Attempt to generate the preview if it's missing
            success = await generate_image_preview(request.file_name)
            if not success or not os.path.exists(cache_path):
                logger.error(f"Failed to generate or find preview for {request.file_name} after attempting generation.")
                raise HTTPException(status_code=500, detail="Failed to generate preview image.")

        # Get the coordinates for display
        coordinates = parse_theta_rho_file(pattern_file_path)
        first_coord = coordinates[0] if coordinates else None
        last_coord = coordinates[-1] if coordinates else None

        # Return JSON with preview URL and coordinates
        # URL encode the file_name for the preview URL
        encoded_filename = request.file_name.replace('/', '--')
        return {
            "preview_url": f"/preview/{encoded_filename}",
            "first_coordinate": first_coord,
            "last_coordinate": last_coord
        }

    except HTTPException:
        raise
    except Exception as e:
        logger.error(f"Failed to generate or serve preview for {request.file_name}: {str(e)}")
        raise HTTPException(status_code=500, detail=f"Failed to serve preview image: {str(e)}")

@app.get("/preview/{encoded_filename}")
async def serve_preview(encoded_filename: str):
    """Serve a preview image for a pattern file."""
    # Decode the filename by replacing -- with /
    file_name = encoded_filename.replace('--', '/')
    cache_path = get_cache_path(file_name)
    
    if not os.path.exists(cache_path):
        logger.error(f"Preview image not found for {file_name}")
        raise HTTPException(status_code=404, detail="Preview image not found")
        
    return FileResponse(cache_path, media_type="image/png")

@app.post("/send_coordinate")
async def send_coordinate(request: CoordinateRequest):
    if not (state.conn.is_connected() if state.conn else False):
        logger.warning("Attempted to send coordinate without a connection")
        raise HTTPException(status_code=400, detail="Connection not established")

    try:
        logger.debug(f"Sending coordinate: theta={request.theta}, rho={request.rho}")
        pattern_manager.move_polar(request.theta, request.rho)
        return {"success": True}
    except Exception as e:
        logger.error(f"Failed to send coordinate: {str(e)}")
        raise HTTPException(status_code=500, detail=str(e))

@app.get("/download/{filepath:path}")
async def download_file(filepath: str):
    # Resolve and make sure it’s still under THETA_RHO_DIR
    base = Path(pattern_manager.THETA_RHO_DIR).resolve()
    full = (base / filepath).resolve()
    if not str(full).startswith(str(base)):
        raise HTTPException(400, "Invalid file path")
    if not full.is_file():
        raise HTTPException(404, "File not found")

    return FileResponse(
        path=full,
        filename=full.name,
        media_type="application/octet-stream",
    )
@app.get("/serial_status")
async def serial_status():
    connected = state.conn.is_connected() if state.conn else False
    port = state.port
    logger.debug(f"Serial status check - connected: {connected}, port: {port}")
    return {
        "connected": connected,
        "port": port
    }

@app.post("/pause_execution")
async def pause_execution():
    if pattern_manager.pause_execution():
        return {"success": True, "message": "Execution paused"}
    raise HTTPException(status_code=500, detail="Failed to pause execution")

@app.post("/resume_execution")
async def resume_execution():
    if pattern_manager.resume_execution():
        return {"success": True, "message": "Execution resumed"}
    raise HTTPException(status_code=500, detail="Failed to resume execution")

# Playlist endpoints
@app.get("/list_all_playlists")
async def list_all_playlists():
    playlist_names = playlist_manager.list_all_playlists()
    return playlist_names

@app.get("/get_playlist")
async def get_playlist(name: str):
    if not name:
        raise HTTPException(status_code=400, detail="Missing playlist name parameter")

    playlist = playlist_manager.get_playlist(name)
    if not playlist:
        raise HTTPException(status_code=404, detail=f"Playlist '{name}' not found")

    return playlist

@app.post("/create_playlist")
async def create_playlist(request: PlaylistRequest):
    success = playlist_manager.create_playlist(request.playlist_name, [item.dict() for item in request.files])
    return {
        "success": success,
        "message": f"Playlist '{request.playlist_name}' created/updated"
    }
@app.post("/modify_playlist")
async def modify_playlist(request: PlaylistRequest):
    success = playlist_manager.modify_playlist(request.playlist_name, [item.dict() for item in request.files])
    return {
        "success": success,
        "message": f"Playlist '{request.playlist_name}' updated"
    }

@app.delete("/delete_playlist")
async def delete_playlist(request: DeletePlaylistRequest):
    success = playlist_manager.delete_playlist(request.playlist_name)
    if not success:
        raise HTTPException(
            status_code=404,
            detail=f"Playlist '{request.playlist_name}' not found"
        )

    return {
        "success": True,
        "message": f"Playlist '{request.playlist_name}' deleted"
    }

class AddToPlaylistRequest(BaseModel):
    playlist_name: str
    pattern: str
    preset: int
@app.post("/add_to_playlist")
async def add_to_playlist(request: AddToPlaylistRequest):
    success = playlist_manager.add_to_playlist(request.playlist_name, request.pattern, request.preset)
    if not success:
        raise HTTPException(status_code=404, detail="Playlist not found")
    return {"success": True}

@app.post("/run_playlist")
async def run_playlist_endpoint(request: PlaylistRequest):
    """Run a playlist with specified parameters."""
    try:
        if not os.path.exists(playlist_manager.PLAYLISTS_FILE):
            raise HTTPException(status_code=404, detail=f"Playlist '{request.playlist_name}' not found")

        # Start the playlist execution
        asyncio.create_task(playlist_manager.run_playlist(
            request.playlist_name,
            pause_time=request.pause_time,
            clear_pattern=request.clear_pattern,
            run_mode=request.run_mode,
            shuffle=request.shuffle
        ))

        return {"message": f"Started playlist: {request.playlist_name}"}
    except Exception as e:
        logger.error(f"Error running playlist: {e}")
        raise HTTPException(status_code=500, detail=str(e))

@app.post("/set_speed")
async def set_speed(request: SpeedRequest):
    try:
        if not (state.conn.is_connected() if state.conn else False):
            logger.warning("Attempted to change speed without a connection")
            raise HTTPException(status_code=400, detail="Connection not established")

        if request.speed <= 0:
            logger.warning(f"Invalid speed value received: {request.speed}")
            raise HTTPException(status_code=400, detail="Invalid speed value")

        state.speed = request.speed
        return {"success": True, "speed": request.speed}
    except Exception as e:
        logger.error(f"Failed to set speed: {str(e)}")
        raise HTTPException(status_code=500, detail=str(e))

@app.get("/check_software_update")
async def check_updates():
    update_info = update_manager.check_git_updates()
    return update_info

@app.post("/update_software")
async def update_software():
    logger.info("Starting software update process")
    success, error_message, error_log = update_manager.update_software()

    if success:
        logger.info("Software update completed successfully")
        return {"success": True}
    else:
        logger.error(f"Software update failed: {error_message}\nDetails: {error_log}")
        raise HTTPException(
            status_code=500,
            detail={
                "error": error_message,
                "details": error_log
            }
        )

@app.post("/set_wled_ip")
async def set_wled_ip(request: WLEDRequest):
    state.wled_ip = request.wled_ip
    state.led_controller = LEDController(request.wled_ip)
    effect_idle(state.led_controller)
    state.save()
    logger.info(f"WLED IP updated: {request.wled_ip}")
    return {"success": True, "wled_ip": state.wled_ip}

@app.get("/get_wled_ip")
async def get_wled_ip():
    if not state.wled_ip:
        raise HTTPException(status_code=404, detail="No WLED IP set")
    return {"success": True, "wled_ip": state.wled_ip}

@app.post("/skip_pattern")
async def skip_pattern():
    if not state.current_playlist:
        raise HTTPException(status_code=400, detail="No playlist is currently running")
    state.skip_requested = True
    return {"success": True}

def signal_handler(signum, frame):
    """Handle shutdown signals gracefully but forcefully."""
    logger.info("Received shutdown signal, cleaning up...")
    try:
        if state.led_controller:
            state.led_controller.set_power(0)
        # Run cleanup operations synchronously to ensure completion
        pattern_manager.stop_actions()
        state.save()

        logger.info("Cleanup completed")
    except Exception as e:
        logger.error(f"Error during cleanup: {str(e)}")
    finally:
        logger.info("Exiting application...")
        os._exit(0)  # Force exit regardless of other threads

def entrypoint():
    import uvicorn
    logger.info("Starting FastAPI server on port 8080...")
    uvicorn.run(app, host="0.0.0.0", port=8080, workers=1)  # Set workers to 1 to avoid multiple signal handlers

if __name__ == "__main__":
    entrypoint()<|MERGE_RESOLUTION|>--- conflicted
+++ resolved
@@ -210,33 +210,20 @@
     files = pattern_manager.list_theta_rho_files()
     result = []
     for name in sorted(files):
-<<<<<<< HEAD
-        # get the cache filename
-        cache_path = get_cache_path(name)
-        svg_fname = os.path.basename(cache_path)
-        # build the URL
-        thumb_url = f"/svg_cache/{svg_fname}"
-=======
         # if it's a custom pattern (i.e. contains a slash), swap '/' → '--'
         safe_name = name
         if "/" in name:
             safe_name = name.replace("/", "--")
 
         thumb_url = f"/preview/{safe_name}"
->>>>>>> 6e7cde59
         result.append({
             "name": name,
             "thumb": thumb_url
         })
-<<<<<<< HEAD
+
     logger.info(f"Returning {len(result)} patterns with SVG thumbs")
     return result
-=======
-
-    logger.info(f"Returning {len(result)} patterns with SVG thumbs")
-    return result
-
->>>>>>> 6e7cde59
+
 
 @app.post("/upload_theta_rho")
 async def upload_theta_rho(file: UploadFile = File(...)):
@@ -291,13 +278,8 @@
         if pattern_manager.pattern_lock.locked():
             logger.warning("Attempted to run a pattern while another is already running")
             raise HTTPException(status_code=409, detail="Another pattern is already running")
-<<<<<<< HEAD
             
         files_to_run = [(file_path,request.preset_id)]
-=======
-
-        files_to_run = [file_path]
->>>>>>> 6e7cde59
         logger.info(f'Running theta-rho file: {request.file_name} with pre_execution={request.pre_execution}')
 
         # Only include clear_pattern if it's not "none"
